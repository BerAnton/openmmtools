--- conflicted
+++ resolved
@@ -320,11 +320,7 @@
     LennardJonesCluster to the same with nonbonded forces decoupled and back, results in an approximately
     zero free energy difference (using BAR). Up to 6*sigma is tolerated for error.
     """
-<<<<<<< HEAD
     n_iterations = 100  # number of forward and reverse protocols
-=======
-    n_iterations = 100 # number of forward and reverse protocols
->>>>>>> df21b34a
     nsteps = 100 # number of steps within each protocol
 
     # These are the alchemical functions we will use to switch the sterics and electrostatics
@@ -430,11 +426,7 @@
 
     alchemical_ctx.setPositions(init_x)
     alchemical_ctx.setVelocitiesToTemperature(298 * unit.kelvin)
-<<<<<<< HEAD
     alchemical_integrator.reset_integrator()
-=======
-    alchemical_integrator.setGlobalVariableByName("step", 0)
->>>>>>> df21b34a
     alchemical_integrator.step(nsteps)
     return alchemical_integrator.getGlobalVariableByName("protocol_work")
 
